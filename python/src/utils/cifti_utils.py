import nibabel as nib
import numpy as np
import itertools
<<<<<<< HEAD
import utils
from utils.utils import remove_elements_from_list
from constants import dtype
=======
import utils.utils
>>>>>>> a3a1474a


class BrainMap:
    """Represent a brain map object
    """

    def __init__(self, brain_map_object):
        """
        Initialize from a brain map object that was loaded from the nii files. 
        """
        self.brain_structure_name = brain_map_object.brain_structure
        self.data_indices = range(
            brain_map_object.index_offset,
            brain_map_object.index_offset + brain_map_object.index_count)
        if brain_map_object.vertex_indices is not None:
            self.surface_indices = brain_map_object.vertex_indices._indices
        else:
            self.surface_indices = []


def load_nii_brain_data_from_file(nii_path):
    """
    Convert nii object into matlab matrix, and brain model meta data
    :param nii_path: A path to a nii file
    :return: numpy matrix containing the image data, brain models iterable
    """
    nib_data = nib.load(nii_path)
    return np.array(nib_data.dataobj), [BrainMap(i) for i in nib_data.header.matrix.get_index_map(1).brain_models]


def get_cortex_and_sub_cortex_indices(sample_file_path='./example.dtseries.nii'):
    _, brain_maps = load_nii_brain_data_from_file(sample_file_path)
    ctx_inds = itertools.chain(
        brain_maps[0].data_indices, brain_maps[1].data_indices)
    sub_ctx_inds = utils.utils.remove_elements_from_list(range(91282), ctx_inds)
    return ctx_inds, sub_ctx_inds<|MERGE_RESOLUTION|>--- conflicted
+++ resolved
@@ -1,13 +1,8 @@
 import nibabel as nib
 import numpy as np
 import itertools
-<<<<<<< HEAD
-import utils
-from utils.utils import remove_elements_from_list
 from constants import dtype
-=======
 import utils.utils
->>>>>>> a3a1474a
 
 
 class BrainMap:
