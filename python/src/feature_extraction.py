--- conflicted
+++ resolved
@@ -10,17 +10,13 @@
 
 import iterative_pca
 import utils.utils as util
-<<<<<<< HEAD
-=======
 import constants
->>>>>>> a3a1474a
 
 # TODO(loya) make sure and remove these two
 import numpy.matlib as matlib
 import sklearn.decomposition
 
 
-<<<<<<< HEAD
 def ica_with_threshold(image, num_ic, threshold):
     ica_result, _, _ = sklearn.decomposition.fastica(image, num_ic, compute_sources=False)
     thresh = (np.abs(ica_result) > threshold).astype(dtype)
@@ -32,9 +28,6 @@
 
 
 def run_group_ica_separately(cifti_image, BM, threshold=ICA_FUCKING_CONST, num_ic=40, N=91282):
-=======
-def run_group_ica_separately(cifti_image, BM, threshold=2, num_ic=40, N=91282):
->>>>>>> a3a1474a
     # TODO num_ic, N, consts: figure out and rename.
     """Runs a group ICA for each hemisphere separately
     :param left_hemisphere_data:
@@ -44,50 +37,14 @@
     :param threshold:
     :return:
     """
-<<<<<<< HEAD
-=======
-    print("run_group_ica_separately: input shape - ", cifti_image.shape)
     # TODO (Itay) cifti_image to left_hemisphere_data and right_hemisphere_data
     left_hemisphere_data = cifti_extract_data(cifti_image, BM, 'L')
     right_hemisphere_data = cifti_extract_data(cifti_image, BM, 'R')
-    # np.transpose(left_hemisphere_data)
-    # np.transpose(right_hemisphere_data)
-    # Compute ICA , check threshold CONST
-
-    # left_ica,_,_ = sklearn.decomposition.fastica(left_hemisphere_data,num_ic)
-    # right_ica,_,_ = sklearn.decomposition.fastica(right_hemisphere_data,num_ic)
-    # load ICA from MATLAB check threshold = 2
-    ica_LH_dict = scipy.io.loadmat('ica_LH_test.mat')
-    left_ica = ica_LH_dict['ica_LH']
-    ica_RH_dict = scipy.io.loadmat('ica_RH_test.mat')
-    right_ica = ica_RH_dict['ica_RH']
-
-    # flip signs (large tail on the right)
-    # left_ica = np.multiply(left_ica,
-    #                    np.tile(np.sign(np.sum(np.sign(np.multiply(left_ica, (np.abs(left_ica) > ICA_FUCKING_CONST).astype(float))), 1))
-    #                        ,(1, left_ica.shape[1])))
-    # right_ica = np.multiply(right_ica,
-    #                    np.tile(np.sign(np.sum(np.sign(np.multiply(right_ica, (np.abs(right_ica) > ICA_FUCKING_CONST).astype(float))), 1))
-    #                        ,(1, right_ica.shape[1]))
-    thresh = (np.abs(left_ica) > threshold).astype(np.float64)
-    ica_time_thresh = np.multiply(left_ica, thresh)
-    end_res = np.sign(np.sum(np.sign(ica_time_thresh), 1))
-    end_res_t = np.reshape(end_res, (num_ic, 1))
-    tile_res = np.tile(end_res_t, (1, left_ica.shape[1]))
-    left_ica = np.multiply(left_ica, tile_res)
->>>>>>> a3a1474a
-
-    # TODO (Itay) cifti_image to left_hemisphere_data and right_hemisphere_data
-    left_hemisphere_data = cifti_extract_data(cifti_image, BM, 'L')
-    right_hemisphere_data = cifti_extract_data(cifti_image, BM, 'R')
-
-<<<<<<< HEAD
-    left_ica = ica_with_threshold(left_hemisphere_data, num_ic, threshold)
+	
+	left_ica = ica_with_threshold(left_hemisphere_data, num_ic, threshold)
     right_ica = ica_with_threshold(right_hemisphere_data, num_ic, threshold)
-
-=======
->>>>>>> a3a1474a
-    # keep ICA components that have L/R symmetry
+	
+	# keep ICA components that have L/R symmetry
     # left-right DICE of cortical ICs to
     # 1) re-order the ICs
     # 2) select the ICs that are found in both hemispheres
@@ -95,29 +52,18 @@
     y = np.zeros([32492, right_ica.shape[0]])
     x[BM[0].surface_indices, :x.shape[1]] = left_ica.transpose()
     y[BM[1].surface_indices, :y.shape[1]] = right_ica.transpose()
-
-<<<<<<< HEAD
-    threshold_2 = 0.00000029
+	
+	threshold_2 = 0.00000029
 
     D = dice(x > threshold_2, y > threshold_2)
     D_threshold = (D == np.transpose(np.matlib.repmat(np.amax(D, 1), D.shape[1], 1))).astype(dtype)
     D_tmp = ((D * D_threshold) == np.matlib.repmat(np.amax(D * D_threshold, axis=0), D.shape[1], 1))
     D_threshold = D_tmp * D_threshold
-=======
-    D = dice(x > threshold, y > threshold)
-    D_threshold = (D == np.transpose(np.matlib.repmat(np.amax(D, 1), D.shape[1], 1))).astype(np.float64)
-    D_tmp = ((D * D_threshold) == np.matlib.repmat(np.amax(D * D_threshold, axis=0), D.shape[1], 1))
-    D_threshold = D_tmp * D_threshold
-
-    # TODO(Itay) just for tests, delete the next line:
-    # D_threshold[np.ix_(list(range(0,36)),[0])] = np.ones((36,1))
-    # just for test, delete the prev line
->>>>>>> a3a1474a
 
     r = np.nonzero(np.sum(D_threshold, 1))[0]
     c = D_threshold.argmax(1)
     c = c[r]
-<<<<<<< HEAD
+
     x = np.zeros((N, len(r)))
     x[BM[0].data_indices, :x.shape[1]] = np.transpose(left_ica[r, :])
     x[BM[1].data_indices, :len(c)] = np.transpose(right_ica[c, :])
@@ -135,25 +81,6 @@
         data = cifti_image[:, indices.start:indices.stop]
     else:
         if side == 'R':
-=======
-    # save
-    x = np.zeros((N, len(r)))
-    x[np.ix_(list(BM[0].data_indices), list(range(x.shape[1])))] = np.transpose(left_ica[r, :])
-    x[np.ix_(list(BM[1].data_indices), list(range(len(c))))] = np.transpose(right_ica[c, :])
-
-    # scipy.io.savemat('ica_LR_MATCHED_test.mat', {'ica_LR_MATCHED_test': np.transpose(x)})
-    print("run_group_ica_separately: output shape - ", np.transpose(x).shape)
-    return np.transpose(x)
-
-
-def cifti_extract_data(cifti_image, BM, side):
-    '''extracts data from cifti images'''
-    if (side == 'L'):
-        indices = BM[0].data_indices
-        data = cifti_image[:, indices.start:indices.stop]
-    else:
-        if (side == 'R'):
->>>>>>> a3a1474a
             indices = BM[1].data_indices
             data = cifti_image[:, indices.start:indices.stop]
         else:
@@ -175,9 +102,7 @@
         print('x and y incompatible (dice)')
     nx = x.shape[1]
     ny = y.shape[1]
-    # xx = np.tile(np.sum(x,0),(ny,1))
-<<<<<<< HEAD
-    # yy = npS.tile(np.sum(y,0), (nx,1))
+
     xx = np.matlib.repmat(np.sum(x, 0), ny, 1).transpose()
     yy = np.matlib.repmat(np.sum(y, 0), nx, 1)
 
@@ -190,43 +115,15 @@
 
 
 def run_group_ica_together(cifti_image, BM, threshold=ICA_FUCKING_CONST, num_ic=50):
-=======
-    # yy = np.tile(np.sum(y,0), (nx,1))
-    xx = np.matlib.repmat(np.sum(x, 0), ny, 1)
-    yy = np.matlib.repmat(np.sum(y, 0), nx, 1)
-
-    temp = np.dot(np.transpose(x.astype(np.float64)), y.astype(np.float64))
-    res = 2 * np.divide(temp, xx + yy)
-    return res
-
-
-def run_group_ica_together(cifti_image, BM, threshold=2, num_ic=50):
->>>>>>> a3a1474a
     # TODO num_ic, N, consts: figure out and rename.
     """Runs a group ICA for both hemispheres, to use as spatial filters.
     :param both_hemisphere_data:
     :param num_ic:
     :return:
     """
-<<<<<<< HEAD
     both_hemisphere_data = cifti_extract_data(cifti_image, BM, 'both')
     both_ica = ica_with_threshold(both_hemisphere_data, num_ic, threshold)
     return both_ica.transpose()
-
-=======
-    print("run_group_ica_together - input shape:", cifti_image.shape)
-    both_hemisphere_data = cifti_extract_data(cifti_image, BM, 'both')
-    # np.transpose(both_hemisphere_data)
-    both_ica, _, _ = sklearn.decomposition.fastica(both_hemisphere_data, num_ic)
-    thresh = (np.abs(both_ica) > threshold).astype(float)
-    ica_time_thresh = np.multiply(both_ica, thresh)
-    end_res = np.sign(np.sum(np.sign(ica_time_thresh), 1))
-    end_res_t = np.reshape(end_res, (num_ic, 1))
-    tile_res = np.tile(end_res_t, (1, both_ica.shape[1]))
-    both_ica = np.multiply(both_ica, tile_res)
-    print("run_group_ica_together - output shape:", both_ica.transpose().shape)
-    return np.transpose(both_ica)
->>>>>>> a3a1474a
 
 
 def run_dual_regression(left_right_hemisphere_data, BM, subjects, size_of_g=91282):
@@ -341,11 +238,8 @@
         # todo(kess) this FastICA does not yield the same result as
         ica_y, _, _ = sklearn.decomposition.fastica(cifti_current_map_data, 3, )
 
-<<<<<<< HEAD
         thresh = np.asarray(np.abs(ica_y) > ICA_FUCKING_CONST, dtype=dtype)
-=======
-        thresh = np.asarray(np.abs(ica_y) > constants.ICA_FUCKING_CONST, dtype=np.float32)
->>>>>>> a3a1474a
+
         ica_time_thresh = ica_y * thresh
         end_res = np.sign(np.sum(np.sign(ica_time_thresh), axis=1))
         end_res_reshaped = np.reshape(end_res, (3, 1))
