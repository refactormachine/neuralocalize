import pytest
import nibabel as nib
import numpy as np

from utils.cifti_utils import load_nii_brain_data_from_file, BrainMap
import feature_extraction as feature_extraction

method_to_nii = [
    (feature_extraction.run_group_ica_separately, 'nii_path'),
    (feature_extraction.run_group_ica_together, 'nii_path'),
    (feature_extraction.run_dual_regression, 'nii_path'),
    (feature_extraction.get_subcortical_parcellation, 'nii_path'),
    (feature_extraction.get_semi_dense_connectome, 'nii_path'),
]

class Session(object):
    """A class representing a session"""
    def __init__(self, cifti):
        self.cifti = cifti

class Subject(object):
    """A class containing a subject and everything related to it"""

    def __init__(self, sessions):
        self.sessions = sessions

def get_matlab_matrix_as_numpy(nii_path):
    """Converts nii object into numpy matrix.
    :param nii_path: A path to the nii file.
    :return: numpy matrix with the same data.
    """
    nib_data = nib.load(
        nii_path)  # TODO this might be more complicated: may load separately for each cifti.
    # for the ICA matrix we needed:
    # np.array(nib_data.dataobj)
    # This might be different for every nii file.
    # TODO(loya) make sure np.array and not np.matrix, potential bug.
    return np.array(nib_data.dataobj)


# TODO(loya) when we have a list of methods and files, create a decorator and run.
# TODO when done, change into 5 different tests and one end to end.
def abstract_test(method_to_test, nii_path):
    """Test pattern for the module: runs the method and checks that the result is the same.
    :param method_to_test: The method we wish to test
    :param nii_path: The path holding the expected matlab matrix.
    """
    actual_output = method_to_test()  # TODO(loya) handle params if needed.
    expected_output = get_matlab_matrix_as_numpy(nii_path)

    assert np.allclose(actual_output, expected_output)

# todo(kess) Ask Noam how to integrate with her tests.
def run_get_subcortical_parcellation_test():
    cifti_image, brain_models = load_nii_brain_data_from_file(
        'GROUP_PCA_rand200_RFMRI.dtseries.nii')
    abstract_test(
        # TODO this path is not in the git. Should be added into resources
        lambda: feature_extraction.get_subcortical_parcellation(cifti_image, brain_models), r'..\..\matlab_results\SC_clusters.dtseries.nii')

def run_group_ica_separately_test():
    cifti_image, brain_models = load_nii_brain_data_from_file(
        'GROUP_PCA_rand200_RFMRI.dtseries.nii')
    abstract_test(
        lambda: feature_extraction.run_group_ica_separately(cifti_image, brain_models)
        , r'..\..\matlab_results\ica_LR_MATCHED.dtseries.nii')

def run_group_ica_together_test():
    cifti_image, brain_models = load_nii_brain_data_from_file(
        'GROUP_PCA_rand200_RFMRI.dtseries.nii')
    abstract_test(
        lambda: feature_extraction.run_group_ica_together(cifti_image, brain_models)
        , r'..\..\matlab_results\ica_both_lowdim.dtseries.nii')

<<<<<<< HEAD
def run_get_semi_dense_connectome_test():
    cifti_image, brain_models = load_nii_brain_data_from_file(
        r'..\test_resources\TODO')
    subjects = [Subject([Session(cifti_image, brain_models)])]

    abstract_test(
        lambda: feature_extraction.get_semi_dense_connectome(subjects)
        , r'..\test_resources\TODO')

def run_get_semi_dense_connectome_test():
    cifti_image, brain_models = load_nii_brain_data_from_file(
        r'..\test_resources\TODO')
    subjects = [Subject([Session(cifti_image, brain_models)])]

    abstract_test(
        lambda: feature_extraction.run_dual_regression(subjects)
        , r'..\test_resources\TODO')

run_get_subcortical_parcellation_test()
=======
#run_get_subcortical_parcellation_test()
run_group_ica_separately_test()
>>>>>>> 3b0bd9c9
<|MERGE_RESOLUTION|>--- conflicted
+++ resolved
@@ -72,7 +72,6 @@
         lambda: feature_extraction.run_group_ica_together(cifti_image, brain_models)
         , r'..\..\matlab_results\ica_both_lowdim.dtseries.nii')
 
-<<<<<<< HEAD
 def run_get_semi_dense_connectome_test():
     cifti_image, brain_models = load_nii_brain_data_from_file(
         r'..\test_resources\TODO')
@@ -82,17 +81,4 @@
         lambda: feature_extraction.get_semi_dense_connectome(subjects)
         , r'..\test_resources\TODO')
 
-def run_get_semi_dense_connectome_test():
-    cifti_image, brain_models = load_nii_brain_data_from_file(
-        r'..\test_resources\TODO')
-    subjects = [Subject([Session(cifti_image, brain_models)])]
-
-    abstract_test(
-        lambda: feature_extraction.run_dual_regression(subjects)
-        , r'..\test_resources\TODO')
-
-run_get_subcortical_parcellation_test()
-=======
-#run_get_subcortical_parcellation_test()
-run_group_ica_separately_test()
->>>>>>> 3b0bd9c9
+run_group_ica_separately_test()