import traceback

import numpy as np

import constants
import localize
import prediction
import utils.cifti_utils
import utils.utils as util


class Args():
    def __init__(self, input_dir, task_filename, task_ordered_subjects_filename):
        self.input_dir = input_dir
        self.task_filename = task_filename
        self.task_ordered_subjects_filename = task_ordered_subjects_filename


def dummy_test_feature_extraction_run():
    pca_result, _ = utils.cifti_utils.load_cifti_brain_data_from_file(
        '../test_resources/GROUP_PCA_rand200_RFMRI.dtseries.nii')
    subjects = [util.Subject(
        'noam',
        sessions_nii_paths=[
            r'..\test_resources\rfMRI_REST1_LR\rfMRI_REST1_LR_Atlas_hp2000_clean.dtseries.nii',
            r'..\test_resources\rfMRI_REST1_RL\rfMRI_REST1_RL_Atlas_hp2000_clean.dtseries.nii',
            r'..\test_resources\rfMRI_REST2_LR\rfMRI_REST2_LR_Atlas_hp2000_clean.dtseries.nii',
            r'..\test_resources\rfMRI_REST2_RL\rfMRI_REST2_RL_Atlas_hp2000_clean.dtseries.nii'
        ])]
    prediction.FeatureExtractor(subjects, pca_result, r'..\resources\example.dtseries.nii')


def dummy_test_localizer_run():
    pca_result, _ = utils.cifti_utils.load_cifti_brain_data_from_file(
        r'..\test_resources\GROUP_PCA_rand200_RFMRI.dtseries.nii')
    subjects = [util.Subject(
        '100307').load_from_directory('..\\test_resources\\Subjects\\100307\\%s' % constants.PATH_TO_SESSIONS)]

    args = Args(r'../test_resources/', 'AllSubjects_001.dtseries.nii', 'subjects.txt')
    tasks = localize.load_subjects_task(args, subjects)
<<<<<<< HEAD
    model = prediction.Localizer(subjects, subjects_task=tasks, pca_result=pca_result, load_feature_extraction=True,
                                 load_ica_result=True)
    model.save_to_file('model.pcl.gz')
    # model = localize.Localizer.load_from_file(' model.pcl.gz')
    model.fit(subjects, tasks, load_feature_extraction=True)
    res = model.predict(subjects, load_feature_extraction=True,
                        feature_extraction_path='feature_ext_result.mat')
=======
    model = prediction.Localizer(subjects, pca_result=pca_result)
    model.fit(subjects, tasks)
    model.save_to_file('model.pcl.gz')
    model = localize.Localizer.load_from_file('model.pcl.gz')
    res = model.predict(subjects)
>>>>>>> 31a37b70
    utils.cifti_utils.save_cifti(res, 'res.dtseries.nii')
    print('Norm:', np.linalg.norm(tasks[0] - res[0]))

def loading_feature_ext_get_spatial_filters():
    subjects = [util.Subject(
        'noam',
        sessions_nii_paths=[
            r'..\test_resources\rfMRI_REST1_LR\rfMRI_REST1_LR_Atlas_hp2000_clean.dtseries.nii',
            r'..\test_resources\rfMRI_REST1_RL\rfMRI_REST1_RL_Atlas_hp2000_clean.dtseries.nii',
            r'..\test_resources\rfMRI_REST2_LR\rfMRI_REST2_LR_Atlas_hp2000_clean.dtseries.nii',
            r'..\test_resources\rfMRI_REST2_RL\rfMRI_REST2_RL_Atlas_hp2000_clean.dtseries.nii'
        ])]
    pca_result, _ = utils.cifti_utils.load_cifti_brain_data_from_file(
        '../test_resources/GROUP_PCA_rand200_RFMRI.dtseries.nii')
    prediction.FeatureExtractor(subjects, pca_result, r'..\resources\example.dtseries.nii', load_feature_extraction=True)

try:
    # dummy_test_localizer_run()
    loading_feature_ext_get_spatial_filters()
except:
    traceback.print_exc()

try:
    pass  # dummy_test_feature_extraction_run()
except:
    traceback.print_exc()<|MERGE_RESOLUTION|>--- conflicted
+++ resolved
@@ -38,21 +38,11 @@
 
     args = Args(r'../test_resources/', 'AllSubjects_001.dtseries.nii', 'subjects.txt')
     tasks = localize.load_subjects_task(args, subjects)
-<<<<<<< HEAD
-    model = prediction.Localizer(subjects, subjects_task=tasks, pca_result=pca_result, load_feature_extraction=True,
-                                 load_ica_result=True)
-    model.save_to_file('model.pcl.gz')
-    # model = localize.Localizer.load_from_file(' model.pcl.gz')
-    model.fit(subjects, tasks, load_feature_extraction=True)
-    res = model.predict(subjects, load_feature_extraction=True,
-                        feature_extraction_path='feature_ext_result.mat')
-=======
     model = prediction.Localizer(subjects, pca_result=pca_result)
     model.fit(subjects, tasks)
     model.save_to_file('model.pcl.gz')
     model = localize.Localizer.load_from_file('model.pcl.gz')
     res = model.predict(subjects)
->>>>>>> 31a37b70
     utils.cifti_utils.save_cifti(res, 'res.dtseries.nii')
     print('Norm:', np.linalg.norm(tasks[0] - res[0]))
 
